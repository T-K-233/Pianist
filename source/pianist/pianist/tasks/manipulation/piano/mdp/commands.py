--- conflicted
+++ resolved
@@ -44,14 +44,6 @@
         # initialize the base class
         super().__init__(cfg, env)
 
-<<<<<<< HEAD
-        # TODO: move these to the cfg
-        robot_name = "robot"
-        piano_name = "piano"
-        robot_finger_body_names = ["fftip"]
-
-=======
->>>>>>> d3057654
         # extract the robot and body index for which the command is generated
         self.piano: PianoArticulation = env.scene[self.cfg.piano_name]
         self.piano.manual_init()
